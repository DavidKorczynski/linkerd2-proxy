[package]
name = "linkerd-proxy-tap"
version = "0.1.0"
authors = ["Linkerd Developers <cncf-linkerd-dev@lists.cncf.io>"]
license = "Apache-2.0"
edition = "2021"
publish = false

[features]
rustfmt = ["linkerd2-proxy-api/rustfmt"]

[dependencies]
http = "0.2"
hyper = { version = "0.14.14", features = ["http1", "http2"] }
futures = { version = "0.3", default-features = false }
ipnet = "2.3"
linkerd2-proxy-api = { version = "0.2", features = ["tap", "server"] }
linkerd-conditional = { path = "../../conditional" }
linkerd-error = { path = "../../error" }
linkerd-identity = { path = "../../identity" }
linkerd-io = { path = "../../io" }
linkerd-proxy-http = { path = "../http" }
<<<<<<< HEAD
linkerd-proxy-identity-rustls = { path = "../../proxy/identity/rustls" }
linkerd-proxy-transport = { path = "../transport" }
=======
>>>>>>> e7369b4c
linkerd-stack = { path = "../../stack" }
linkerd-tls = { path = "../../tls" }
parking_lot = "0.11"
rand = { version = "0.8" }
thiserror = "1.0"
tokio = { version = "1", features = ["time"]}
tower = { version = "0.4.10", default-features = false }
tonic = { version = "0.5", default-features = false }
tracing = "0.1.29"
pin-project = "1"

[dev-dependencies]
linkerd2-proxy-api = { version = "0.2", features = ["arbitrary"] }
prost-types = "0.8.0"
quickcheck = { version = "1", default-features = false }<|MERGE_RESOLUTION|>--- conflicted
+++ resolved
@@ -20,11 +20,7 @@
 linkerd-identity = { path = "../../identity" }
 linkerd-io = { path = "../../io" }
 linkerd-proxy-http = { path = "../http" }
-<<<<<<< HEAD
 linkerd-proxy-identity-rustls = { path = "../../proxy/identity/rustls" }
-linkerd-proxy-transport = { path = "../transport" }
-=======
->>>>>>> e7369b4c
 linkerd-stack = { path = "../../stack" }
 linkerd-tls = { path = "../../tls" }
 parking_lot = "0.11"
