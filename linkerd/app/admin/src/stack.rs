--- conflicted
+++ resolved
@@ -115,15 +115,7 @@
                 },
             )
             .push(svc::BoxNewService::layer())
-<<<<<<< HEAD
-            .push(detect::NewDetectService::layer(detect::Config {
-                detect: http::DetectHttp::default(),
-                capacity: 1024,
-                timeout: DETECT_TIMEOUT,
-            }))
-=======
             .push(detect::NewDetectService::layer(detect::Config::<http::DetectHttp>::from_timeout(DETECT_TIMEOUT)))
->>>>>>> 79de26dd
             .push(metrics.transport.layer_accept())
             .push_map_target(|(tls, addrs): (tls::ConditionalServerTls, B::Addrs)| {
                 // TODO this should use an admin-specific target type.
